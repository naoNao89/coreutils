--- conflicted
+++ resolved
@@ -115,28 +115,6 @@
 #[cfg(any(target_vendor = "apple", target_os = "linux"))]
 fn test_id_groups() {
     let scene = TestScenario::new(util_name!());
-<<<<<<< HEAD
-
-    let result = scene.ucmd().arg("-G").succeeds();
-    let groups = result.stdout_str().trim().split_whitespace();
-    for s in groups {
-        assert!(s.parse::<u64>().is_ok());
-    }
-
-    let result = scene.ucmd().arg("--groups").succeeds();
-    let groups = result.stdout_str().trim().split_whitespace();
-    for s in groups {
-        assert!(s.parse::<u64>().is_ok());
-    }
-
-    #[cfg(any(target_vendor = "apple", target_os = "linux"))]
-    for args in &["-G", "--groups"] {
-        let expect = expected_result(&[args], false);
-        let actual = new_ucmd!().arg(&args).succeeds().stdout_move_str();
-        let mut v_actual: Vec<&str> = actual.split_whitespace().collect();
-        let mut v_expect: Vec<&str> = expect.split_whitespace().collect();
-        assert_eq!(v_actual.sort_unstable(), v_expect.sort_unstable());
-=======
     for g_flag in &["-G", "--groups"] {
         scene
             .ucmd()
@@ -151,7 +129,6 @@
                 .succeeds()
                 .stdout_is(expected_result(&args, false));
         }
->>>>>>> 05f65b05
     }
 }
 
@@ -211,30 +188,31 @@
     assert!(result.stdout_str().starts_with(&username));
 }
 
-<<<<<<< HEAD
 #[test]
 #[cfg(any(target_vendor = "apple", target_os = "linux"))]
 fn test_id_default_format() {
+    let scene = TestScenario::new(util_name!());
     // -ugG
     for flag in &["--name", "--real"] {
-        new_ucmd!()
+        scene
+            .ucmd()
             .arg(flag)
             .fails()
             .stderr_is(expected_result(&[flag], true));
         for &opt in &["--user", "--group", "--groups"] {
             if is_ci() && *flag == "--name" {
-                // '--name' does not work in CI:
+                // '--name' does not work on CICD ubuntu-16/ubuntu-18
                 // id: cannot find name for user ID 1001
                 // id: cannot find name for group ID 116
-                println!("test skipped:");
+                println!("test skipped");
                 continue;
             }
             let args = [opt, flag];
-            let expect = expected_result(&args, false);
-            let actual = new_ucmd!().args(&args).succeeds().stdout_move_str();
-            let mut v_actual: Vec<&str> = actual.split_whitespace().collect();
-            let mut v_expect: Vec<&str> = expect.split_whitespace().collect();
-            assert_eq!(v_actual.sort_unstable(), v_expect.sort_unstable());
+            scene
+                .ucmd()
+                .args(&args)
+                .succeeds()
+                .stdout_is(expected_result(&args, false));
         }
     }
 }
@@ -250,26 +228,16 @@
                 .fails()
                 .stderr_is(expected_result(&args, true));
         }
-        for &opt in &["-u", "--user", "-g", "--group"] {
+        for &opt in &["-u", "--user", "-g", "--group", "-G", "--groups"] {
             let args = [opt, z_flag];
             new_ucmd!()
                 .args(&args)
                 .succeeds()
                 .stdout_is(expected_result(&args, false));
         }
-        // '--groups' ids are in no particular order and when paired with '--zero' there's no
-        // delimiter which makes the split_whitespace-collect-into-vector comparison impossible.
-        for opt in &["-G", "--groups"] {
-            let args = [opt, z_flag];
-            let result = new_ucmd!().args(&args).succeeds().stdout_move_str();
-            assert!(!result.contains(" "));
-            assert!(result.ends_with('\0'));
-        }
-    }
-}
-
-=======
->>>>>>> 05f65b05
+    }
+}
+
 #[cfg(any(target_vendor = "apple", target_os = "linux"))]
 fn expected_result(args: &[&str], exp_fail: bool) -> String {
     #[cfg(target_os = "linux")]
@@ -292,10 +260,6 @@
             .fails()
             .stderr_move_str()
     };
-<<<<<<< HEAD
-    // #[cfg(target_vendor = "apple")]
-=======
->>>>>>> 05f65b05
     return if cfg!(target_os = "macos") && result.starts_with("gid") {
         result[1..].to_string()
     } else {
